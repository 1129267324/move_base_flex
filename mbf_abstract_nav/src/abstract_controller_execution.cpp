/*
 *  Copyright 2018, Magazino GmbH, Sebastian Pütz, Jorge Santos Simón
 *
 *  Redistribution and use in source and binary forms, with or without
 *  modification, are permitted provided that the following conditions
 *  are met:
 *
 *  1. Redistributions of source code must retain the above copyright
 *     notice, this list of conditions and the following disclaimer.
 *
 *  2. Redistributions in binary form must reproduce the above
 *     copyright notice, this list of conditions and the following
 *     disclaimer in the documentation and/or other materials provided
 *     with the distribution.
 *
 *  3. Neither the name of the copyright holder nor the names of its
 *     contributors may be used to endorse or promote products derived
 *     from this software without specific prior written permission.
 *
 *  THIS SOFTWARE IS PROVIDED BY THE COPYRIGHT HOLDERS AND CONTRIBUTORS
 *  "AS IS" AND ANY EXPRESS OR IMPLIED WARRANTIES, INCLUDING, BUT NOT
 *  LIMITED TO, THE IMPLIED WARRANTIES OF MERCHANTABILITY AND FITNESS
 *  FOR A PARTICULAR PURPOSE ARE DISCLAIMED. IN NO EVENT SHALL THE
 *  COPYRIGHT HOLDER OR CONTRIBUTORS BE LIABLE FOR ANY DIRECT, INDIRECT,
 *  INCIDENTAL, SPECIAL, EXEMPLARY, OR CONSEQUENTIAL DAMAGES (INCLUDING,
 *  BUT NOT LIMITED TO, PROCUREMENT OF SUBSTITUTE GOODS OR SERVICES;
 *  LOSS OF USE, DATA, OR PROFITS; OR BUSINESS INTERRUPTION) HOWEVER
 *  CAUSED AND ON ANY THEORY OF LIABILITY, WHETHER IN CONTRACT, STRICT
 *  LIABILITY, OR TORT (INCLUDING NEGLIGENCE OR OTHERWISE) ARISING IN
 *  ANY WAY OUT OF THE USE OF THIS SOFTWARE, EVEN IF ADVISED OF THE
 *  POSSIBILITY OF SUCH DAMAGE.
 *
 *  abstract_controller_execution.cpp
 *
 *  authors:
 *    Sebastian Pütz <spuetz@uni-osnabrueck.de>
 *    Jorge Santos Simón <santos@magazino.eu>
 *
 */

#include "mbf_abstract_nav/abstract_controller_execution.h"
#include <mbf_msgs/ExePathResult.h>

namespace mbf_abstract_nav
{

  const double AbstractControllerExecution::DEFAULT_CONTROLLER_FREQUENCY = 100.0; // 100 Hz

  AbstractControllerExecution::AbstractControllerExecution(
      const std::string name,
      const mbf_abstract_core::AbstractController::Ptr& controller_ptr,
      const ros::Publisher& vel_pub,
      const ros::Publisher& goal_pub,
      const TFPtr &tf_listener_ptr,
      const MoveBaseFlexConfig &config,
      boost::function<void()> setup_fn,
      boost::function<void()> cleanup_fn) :
    AbstractExecutionBase(name, setup_fn, cleanup_fn),
      controller_(controller_ptr), tf_listener_ptr(tf_listener_ptr), state_(INITIALIZED),
      moving_(false), max_retries_(0), patience_(0), vel_pub_(vel_pub), current_goal_pub_(goal_pub),
      calling_duration_(boost::chrono::microseconds(static_cast<int>(1e6 / DEFAULT_CONTROLLER_FREQUENCY)))
  {
    ros::NodeHandle nh;
    ros::NodeHandle private_nh("~");

    // non-dynamically reconfigurable parameters
    private_nh.param("robot_frame", robot_frame_, std::string("base_link"));
    private_nh.param("map_frame", global_frame_, std::string("map"));
    private_nh.param("mbf_tolerance_check", mbf_tolerance_check_, false);
    private_nh.param("dist_tolerance", dist_tolerance_, 0.1);
    private_nh.param("angle_tolerance", angle_tolerance_, M_PI / 18.0);
    private_nh.param("tf_timeout", tf_timeout_, 1.0);

    // dynamically reconfigurable parameters
    reconfigure(config);
  }

  AbstractControllerExecution::~AbstractControllerExecution()
  {
  }

  bool AbstractControllerExecution::setControllerFrequency(double frequency)
  {
    // set the calling duration by the moving frequency
    if (frequency <= 0.0)
    {
      ROS_ERROR("Controller frequency must be greater than 0.0! No change of the frequency!");
      return false;
    }
    calling_duration_ = boost::chrono::microseconds(static_cast<int>(1e6 / frequency));
    return true;
  }

  void AbstractControllerExecution::reconfigure(const MoveBaseFlexConfig &config)
  {
    boost::lock_guard<boost::mutex> guard(configuration_mutex_);
    // Timeout granted to the controller. We keep calling it up to this time or up to max_retries times
    // If it doesn't return within time, the navigator will cancel it and abort the corresponding action
    patience_ = ros::Duration(config.controller_patience);

    setControllerFrequency(config.controller_frequency);

    max_retries_ = config.controller_max_retries;
  }


  bool AbstractControllerExecution::start()
  {
    setState(STARTED);
    if (moving_)
    {
      return false; // thread is already running.
    }
    moving_ = true;
    return AbstractExecutionBase::start();
  }


  void AbstractControllerExecution::setState(ControllerState state)
  {
    boost::lock_guard<boost::mutex> guard(state_mtx_);
    state_ = state;
  }


  typename AbstractControllerExecution::ControllerState
  AbstractControllerExecution::getState()
  {
    boost::lock_guard<boost::mutex> guard(state_mtx_);
    return state_;
  }

  void AbstractControllerExecution::setNewPlan(const std::vector<geometry_msgs::PoseStamped> &plan)
  {
    if (moving_)
    {
      // This is fine on continuous replanning
      ROS_DEBUG("Setting new plan while moving");
    }
    boost::lock_guard<boost::mutex> guard(plan_mtx_);
    new_plan_ = true;

    plan_ = plan;
  }


  bool AbstractControllerExecution::hasNewPlan()
  {
    boost::lock_guard<boost::mutex> guard(plan_mtx_);
    return new_plan_;
  }


  std::vector<geometry_msgs::PoseStamped> AbstractControllerExecution::getNewPlan()
  {
    boost::lock_guard<boost::mutex> guard(plan_mtx_);
    new_plan_ = false;
    return plan_;
  }


  bool AbstractControllerExecution::computeRobotPose()
  {
    bool tf_success = mbf_utility::getRobotPose(*tf_listener_ptr, robot_frame_, global_frame_,
                                                ros::Duration(tf_timeout_), robot_pose_);
    // would be 0 if not, as we ask tf listener for the last pose available
    robot_pose_.header.stamp = ros::Time::now();
    if (!tf_success)
    {
      ROS_ERROR_STREAM("Could not get the robot pose in the global frame. - robot frame: \""
                           << robot_frame_ << "\"   global frame: \"" << global_frame_ << std::endl);
      message_ = "Could not get the robot pose";
      outcome_ = mbf_msgs::ExePathResult::TF_ERROR;
      return false;
    }
    return true;
  }


  uint32_t AbstractControllerExecution::computeVelocityCmd(const geometry_msgs::PoseStamped& robot_pose,
                                                           const geometry_msgs::TwistStamped& robot_velocity,
                                                           geometry_msgs::TwistStamped& vel_cmd,
                                                           std::string& message)
  {
    return controller_->computeVelocityCommands(robot_pose, robot_velocity, vel_cmd, message);
  }


  void AbstractControllerExecution::setVelocityCmd(const geometry_msgs::TwistStamped &vel_cmd)
  {
    boost::lock_guard<boost::mutex> guard(vel_cmd_mtx_);
    vel_cmd_stamped_ = vel_cmd;
    if (vel_cmd_stamped_.header.stamp.isZero())
      vel_cmd_stamped_.header.stamp = ros::Time::now();
    // TODO what happen with frame id?
  }


  geometry_msgs::TwistStamped AbstractControllerExecution::getVelocityCmd()
  {
    boost::lock_guard<boost::mutex> guard(vel_cmd_mtx_);
    return vel_cmd_stamped_;
  }


  ros::Time AbstractControllerExecution::getLastPluginCallTime()
  {
    boost::lock_guard<boost::mutex> guard(lct_mtx_);
    return last_call_time_;
  }


  bool AbstractControllerExecution::isPatienceExceeded()
  {
    boost::lock_guard<boost::mutex> guard(lct_mtx_);
    return !patience_.isZero() && (ros::Time::now() - last_call_time_ > patience_);
  }


  bool AbstractControllerExecution::isMoving()
  {
    return moving_;
  }

  bool AbstractControllerExecution::reachedGoalCheck()
  {
    // check whether the controller plugin returns goal reached or if mbf should check for goal reached.
    return controller_->isGoalReached(dist_tolerance_, angle_tolerance_) || (mbf_tolerance_check_
        && mbf_utility::distance(robot_pose_, plan_.back()) < dist_tolerance_
        && mbf_utility::angle(robot_pose_, plan_.back()) < angle_tolerance_);
  }

  bool AbstractControllerExecution::cancel()
  {
    cancel_ = true;
    // returns false if cancel is not implemented or rejected by the recovery behavior (will run until completion)
    if(!controller_->cancel())
    {
      ROS_WARN_STREAM("Cancel controlling failed or is not supported by the plugin. "
                          << "Wait until the current control cycle finished!");
      return false;
    }
    return true;
  }


  void AbstractControllerExecution::run()
  {
    start_time_ = ros::Time::now();

    // init plan
    std::vector<geometry_msgs::PoseStamped> plan;
    if (!hasNewPlan())
    {
      setState(NO_PLAN);
      moving_ = false;
      ROS_ERROR("robot navigation moving has no plan!");
    }

    ros::Time last_valid_cmd_time = ros::Time();
    int retries = 0;
    int seq = 0;

    try
    {
      while (moving_ && ros::ok())
      {
        boost::chrono::thread_clock::time_point loop_start_time = boost::chrono::thread_clock::now();

        if(cancel_){
          setState(CANCELED);
          condition_.notify_all();
          moving_ = false;
          return;
        }

        // update plan dynamically
        if (hasNewPlan())
        {
          plan = getNewPlan();

          // check if plan is empty
          if (plan.empty())
          {
            setState(EMPTY_PLAN);
            condition_.notify_all();
            moving_ = false;
            return;
          }

          // check if plan could be set
          if(!controller_->setPlan(plan))
          {
            setState(INVALID_PLAN);
            condition_.notify_all();
            moving_ = false;
            return;
          }
          current_goal_pub_.publish(plan.back());
        }

        // compute robot pose and store it in robot_pose_
        computeRobotPose();

        // ask planner if the goal is reached
        if (reachedGoalCheck())
        {
          ROS_DEBUG_STREAM_NAMED("abstract_controller_execution", "Reached the goal!");
          setState(ARRIVED_GOAL);
          // goal reached, tell it the controller
          condition_.notify_all();
          moving_ = false;
          // if not, keep moving
        }
        else
        {
          setState(PLANNING);

          // save time and call the plugin
          lct_mtx_.lock();
          last_call_time_ = ros::Time::now();
          lct_mtx_.unlock();

          // call plugin to compute the next velocity command
          geometry_msgs::TwistStamped cmd_vel_stamped;
          geometry_msgs::TwistStamped robot_velocity;   // TODO pass current velocity to the plugin!
          outcome_ = computeVelocityCmd(robot_pose_, robot_velocity, cmd_vel_stamped, message_ = "");

          if (outcome_ < 10)
          {
<<<<<<< HEAD
            // set stamped values: frame id, time stamp and sequence number
            // TODO Add a queue here for handling the outcome, message and cmd_vel values bundled,
            // TODO so there should be no loss of information in the feedback stream

            cmd_vel_stamped.header.seq = seq++;
            setVelocityCmd(cmd_vel_stamped);
=======
>>>>>>> 7d257989
            setState(GOT_LOCAL_CMD);
            vel_pub_.publish(cmd_vel_stamped.twist);
            last_valid_cmd_time = ros::Time::now();
            condition_.notify_all();
            retries = 0;
          }
          else
          {
            boost::lock_guard<boost::mutex> guard(configuration_mutex_);
            if (max_retries_ >= 0 && ++retries > max_retries_)
            {
              setState(MAX_RETRIES);
              moving_ = false;
              condition_.notify_all();
            }
            else if (!patience_.isZero() && ros::Time::now() - last_valid_cmd_time > patience_
                     && ros::Time::now() - start_time_ > patience_)
            {
              // patience limit enabled and running controller for more than patience without valid commands
              setState(PAT_EXCEEDED);
              moving_ = false;
              condition_.notify_all();
            }
            else
            {
              setState(NO_LOCAL_CMD); // useful for server feedback
              condition_.notify_all();
            }
            // could not compute a valid velocity command -> stop moving the robot
            publishZeroVelocity(); // command the robot to stop; we still feedback command calculated by the plugin
          }

          // set stamped values; timestamp and frame_id should be set by the plugin; otherwise setVelocityCmd will do
          cmd_vel_stamped.header.seq = seq++; // sequence number
          setVelocityCmd(cmd_vel_stamped);
        }

        boost::chrono::thread_clock::time_point end_time = boost::chrono::thread_clock::now();
        boost::chrono::microseconds execution_duration =
            boost::chrono::duration_cast<boost::chrono::microseconds>(end_time - loop_start_time);
        configuration_mutex_.lock();
        boost::chrono::microseconds sleep_time = calling_duration_ - execution_duration;
        configuration_mutex_.unlock();
        if (moving_ && ros::ok())
        {
          if (sleep_time > boost::chrono::microseconds(0))
          {
            // interruption point
            boost::this_thread::sleep_for(sleep_time);
          }
          else
          {
            // provide an interruption point also with 0 or negative sleep_time
            boost::this_thread::interruption_point();
            ROS_WARN_THROTTLE(1.0, "Calculation needs too much time to stay in the moving frequency! (%f > %f)",
                              execution_duration.count()/1000000.0, calling_duration_.count()/1000000.0);
          }
        }
      }
    }
    catch (const boost::thread_interrupted &ex)
    {
      // Controller thread interrupted; in most cases we have started a new plan
      // Can also be that robot is oscillating or we have exceeded planner patience
      ROS_DEBUG_STREAM("Controller thread interrupted!");
      publishZeroVelocity();
      setState(STOPPED);
      condition_.notify_all();
      moving_ = false;
    }
    catch (...)
    {
      message_ = "Unknown error occurred: " + boost::current_exception_diagnostic_information();
      ROS_FATAL_STREAM(message_);
      setState(INTERNAL_ERROR);
    }
  }


  void AbstractControllerExecution::publishZeroVelocity()
  {
    geometry_msgs::Twist cmd_vel;
    cmd_vel.linear.x = 0;
    cmd_vel.linear.y = 0;
    cmd_vel.linear.z = 0;
    cmd_vel.angular.x = 0;
    cmd_vel.angular.y = 0;
    cmd_vel.angular.z = 0;
    vel_pub_.publish(cmd_vel);
  }

} /* namespace mbf_abstract_nav */<|MERGE_RESOLUTION|>--- conflicted
+++ resolved
@@ -193,6 +193,8 @@
     if (vel_cmd_stamped_.header.stamp.isZero())
       vel_cmd_stamped_.header.stamp = ros::Time::now();
     // TODO what happen with frame id?
+    // TODO Add a queue here for handling the outcome, message and cmd_vel values bundled,
+    // TODO so there should be no loss of information in the feedback stream
   }
 
 
@@ -328,15 +330,6 @@
 
           if (outcome_ < 10)
           {
-<<<<<<< HEAD
-            // set stamped values: frame id, time stamp and sequence number
-            // TODO Add a queue here for handling the outcome, message and cmd_vel values bundled,
-            // TODO so there should be no loss of information in the feedback stream
-
-            cmd_vel_stamped.header.seq = seq++;
-            setVelocityCmd(cmd_vel_stamped);
-=======
->>>>>>> 7d257989
             setState(GOT_LOCAL_CMD);
             vel_pub_.publish(cmd_vel_stamped.twist);
             last_valid_cmd_time = ros::Time::now();
