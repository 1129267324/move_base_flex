--- conflicted
+++ resolved
@@ -66,16 +66,10 @@
    * @param tf_listener_ptr Shared pointer to a common tf listener
    * @param costmap_ptr Shared pointer to the costmap.
    */
-<<<<<<< HEAD
   CostmapControllerExecution(
       const mbf_costmap_core::CostmapController::Ptr &controller_ptr,
       const boost::shared_ptr<tf::TransformListener> &tf_listener_ptr,
       CostmapPtr &costmap_ptr);
-=======
-  CostmapControllerExecution(boost::condition_variable &condition,
-                             const boost::shared_ptr<tf::TransformListener> &tf_listener_ptr,
-                             CostmapPtr &costmap_ptr);
->>>>>>> 9eb741d8
 
   /**
    * @brief Destructor
